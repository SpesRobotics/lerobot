# Copyright 2024 The HuggingFace Inc. team. All rights reserved.
#
# Licensed under the Apache License, Version 2.0 (the "License");
# you may not use this file except in compliance with the License.
# You may obtain a copy of the License at
#
#     http://www.apache.org/licenses/LICENSE-2.0
#
# Unless required by applicable law or agreed to in writing, software
# distributed under the License is distributed on an "AS IS" BASIS,
# WITHOUT WARRANTIES OR CONDITIONS OF ANY KIND, either express or implied.
# See the License for the specific language governing permissions and
# limitations under the License.

<<<<<<< HEAD
from lerobot.utils.utils import make_device_from_device_class
=======
from enum import Enum
>>>>>>> ce3670a2

from .config import TeleoperatorConfig
from .teleoperator import Teleoperator


class TeleopEvents(Enum):
    """Shared constants for teleoperator events across teleoperators."""

    SUCCESS = "success"
    FAILURE = "failure"
    RERECORD_EPISODE = "rerecord_episode"
    IS_INTERVENTION = "is_intervention"
    TERMINATE_EPISODE = "terminate_episode"


def make_teleoperator_from_config(config: TeleoperatorConfig) -> Teleoperator:
    if config.type == "keyboard":
        from .keyboard import KeyboardTeleop

        return KeyboardTeleop(config)
    elif config.type == "koch_leader":
        from .koch_leader import KochLeader

        return KochLeader(config)
    elif config.type == "so100_leader":
        from .so100_leader import SO100Leader

        return SO100Leader(config)
    elif config.type == "so101_leader":
        from .so101_leader import SO101Leader

        return SO101Leader(config)
    elif config.type == "stretch3":
        from .stretch3_gamepad import Stretch3GamePad

        return Stretch3GamePad(config)
    elif config.type == "widowx":
        from .widowx import WidowX

        return WidowX(config)
    elif config.type == "mock_teleop":
        from tests.mocks.mock_teleop import MockTeleop

        return MockTeleop(config)
    elif config.type == "gamepad":
        from .gamepad.teleop_gamepad import GamepadTeleop

        return GamepadTeleop(config)
    elif config.type == "keyboard_ee":
        from .keyboard.teleop_keyboard import KeyboardEndEffectorTeleop

        return KeyboardEndEffectorTeleop(config)
    elif config.type == "homunculus_glove":
        from .homunculus import HomunculusGlove

        return HomunculusGlove(config)
    elif config.type == "homunculus_arm":
        from .homunculus import HomunculusArm

        return HomunculusArm(config)
    elif config.type == "bi_so100_leader":
        from .bi_so100_leader import BiSO100Leader

        return BiSO100Leader(config)
<<<<<<< HEAD
    elif hasattr(config, "device_class"):
        return make_device_from_device_class(config.device_class, config)
=======
    elif config.type == "reachy2_teleoperator":
        from .reachy2_teleoperator import Reachy2Teleoperator

        return Reachy2Teleoperator(config)
>>>>>>> ce3670a2
    else:
        raise ValueError(config.type)<|MERGE_RESOLUTION|>--- conflicted
+++ resolved
@@ -12,12 +12,9 @@
 # See the License for the specific language governing permissions and
 # limitations under the License.
 
-<<<<<<< HEAD
+from enum import Enum
+
 from lerobot.utils.utils import make_device_from_device_class
-=======
-from enum import Enum
->>>>>>> ce3670a2
-
 from .config import TeleoperatorConfig
 from .teleoperator import Teleoperator
 
@@ -81,14 +78,14 @@
         from .bi_so100_leader import BiSO100Leader
 
         return BiSO100Leader(config)
-<<<<<<< HEAD
-    elif hasattr(config, "device_class"):
-        return make_device_from_device_class(config.device_class, config)
-=======
+
     elif config.type == "reachy2_teleoperator":
         from .reachy2_teleoperator import Reachy2Teleoperator
 
         return Reachy2Teleoperator(config)
->>>>>>> ce3670a2
+
+    elif hasattr(config, "device_class"):
+        return make_device_from_device_class(config.device_class, config)
+
     else:
         raise ValueError(config.type)